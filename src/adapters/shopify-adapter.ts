import { Page } from "playwright";
import {
  BaseAdapter,
  PageType,
  DiscoveryResult,
  ExtractionContext,
} from "./base-adapter.js";
import { Product } from "../models/product.js";
import { ProductVariant } from "../models/variant.js";
import { SiteConfig } from "../models/site-config.js";

/**
 * Shopify-specific adapter for sites like MotoHeaven
 */
export class ShopifyAdapter extends BaseAdapter {
  constructor(siteConfig: SiteConfig) {
    super(siteConfig);
  }

  /**
   * Determine if this adapter can handle the given URL
   */
  canHandle(url: string): boolean {
    const normalizedUrl = this.normalizeUrl(url);
    return normalizedUrl.includes(this.siteConfig.base_url);
  }

  /**
   * Identify the type of Shopify page
   */
  async identifyPageType(url: string, page: Page): Promise<PageType> {
    const normalizedUrl = this.normalizeUrl(url);

    // Check URL patterns first (faster)
    if (normalizedUrl.includes("/products/")) {
      return PageType.PRODUCT;
    }

    if (normalizedUrl.includes("/collections/")) {
      return PageType.COLLECTION;
    }

    if (normalizedUrl.includes("/search")) {
      return PageType.SEARCH;
    }

    // Check page content for confirmation
    try {
      // Shopify product pages typically have these selectors
      const isProductPage =
        (await page.$(".product-form")) !== null ||
        (await page.$("[data-product-id]")) !== null ||
        (await page.$(".product-single")) !== null;

      if (isProductPage) {
        return PageType.PRODUCT;
      }

      // Collection pages have product grids
      const isCollectionPage =
        (await page.$(".collection")) !== null ||
        (await page.$(".product-grid")) !== null ||
        (await page.$$(".product-item").then((items) => items.length > 0));

      if (isCollectionPage) {
        return PageType.COLLECTION;
      }
    } catch (error) {
      console.warn("Error identifying page type:", error);
    }

    return PageType.UNKNOWN;
  }

  /**
   * Discover product URLs from Shopify collection pages
   */
  async discoverProducts(context: ExtractionContext): Promise<DiscoveryResult> {
    const { page, url } = context;
    const result: DiscoveryResult = {
      productUrls: [],
      collectionUrls: [],
      totalProducts: 0,
      hasNextPage: false,
    };

    try {
      // Strategy 1: Wait for products with the configured selector
      let productsFound = await this.waitForSelector(
        page,
        this.siteConfig.selectors.product_container
      );

      if (!productsFound) {
        // Strategy 2: Try common Shopify collection selectors
        const alternativeSelectors = [
          ".grid__item",
          ".collection-grid-item",
          ".product-grid-item",
          ".collection-product-card",
          ".product-block",
          ".js-product-item",
          "[data-product-handle]",
          ".product-list-item",
        ];

        for (const selector of alternativeSelectors) {
          productsFound = await this.waitForSelector(page, selector, 5000);
          if (productsFound) {
            console.log(
              `Found products with alternative selector: ${selector}`
            );
            this.siteConfig.selectors.product_container = selector;
            break;
          }
        }
      }

      if (!productsFound) {
        // Strategy 2 failed, trying to scroll and wait for dynamic content
        await this.scrollToLoadContent(page);
        await page.waitForTimeout(3000); // Wait for content to load

        // Try original selector again
        productsFound = await this.waitForSelector(
          page,
          this.siteConfig.selectors.product_container,
          5000
        );
      }

      if (!productsFound) {
        // Strategy 3: Look for any links that match product URL patterns
        const productLinks = await page.$$eval(
          'a[href*="/products/"]',
          (links) => links.map((link) => (link as HTMLAnchorElement).href)
        );

        if (productLinks.length > 0) {
          result.productUrls = [
            ...new Set(productLinks.map((url) => this.normalizeUrl(url))),
          ];
          result.totalProducts = result.productUrls.length;
          return result;
        }
      }

      if (!productsFound) {
        console.warn(`No products found on ${url} after trying all strategies`);
        return result;
      }

      // Get all product containers
      const productElements = await page.$$(
        this.siteConfig.selectors.product_container
      );
      result.totalProducts = productElements.length;

      // Extract product URLs
      for (const element of productElements) {
        try {
          // Try multiple common Shopify link selectors
          const linkSelectors = [
            'a[href*="/products/"]',
            ".product-item__image-link",
            ".product-item__title a",
            ".product-link",
            ".product-item a",
            "a", // Fallback to any link within the product container
          ];

          let productUrl = null;
          for (const selector of linkSelectors) {
            productUrl = await this.safeExtractAttribute(
              page,
              selector,
              "href",
              element
            );
            if (productUrl && productUrl.includes("/products/")) {
              break;
            }
            productUrl = null;
          }

          if (productUrl) {
            const normalizedUrl = this.normalizeUrl(productUrl);
            if (!result.productUrls.includes(normalizedUrl)) {
              result.productUrls.push(normalizedUrl);
            }
          }
        } catch (error) {
          console.warn("Error extracting product URL:", error);
        }
      }

      // Check for pagination
      const paginationSelectors = [
        ".pagination__next",
        ".pagination .next",
        '[rel="next"]',
        'a[aria-label="Next"]',
      ];

      for (const selector of paginationSelectors) {
        const nextPageUrl = await this.safeExtractAttribute(
          page,
          selector,
          "href"
        );
        if (nextPageUrl) {
          result.hasNextPage = true;
          result.nextPageUrl = this.normalizeUrl(nextPageUrl);
          break;
        }
      }

      // Look for other collection pages
      const collectionLinks = await this.safeExtractAttributes(
        page,
        'a[href*="/collections/"]',
        "href"
      );
      result.collectionUrls = collectionLinks
        .map((url) => this.normalizeUrl(url))
        .filter((url) => !url.includes(this.normalizeUrl(context.url))) // Exclude current page
        .filter((url, index, self) => self.indexOf(url) === index); // Remove duplicates
    } catch (error) {
      console.error("Error discovering products:", error);
    }

    return result;
  }

  /**
   * Extract detailed product information from Shopify product page
   */
  async extractProduct(context: ExtractionContext): Promise<Product | null> {
    const { page, url } = context;

    try {
      // Wait for product content to load
      const productLoaded = await this.waitForSelector(
        page,
        ".product-form, [data-product-id], .product-single"
      );
      if (!productLoaded) {
        console.warn(`Product content not found on ${url}`);
        return null;
      }

      // Extract basic product information
      const name = await this.safeExtractText(
        page,
        "h1, .product-title, [data-product-title]"
      );
      if (!name) {
        console.warn(`Product name not found on ${url}`);
        return null;
      }

      // Extract price information
      const priceText = await this.safeExtractText(
        page,
        ".price, .product-price, [data-price]"
      );
      const priceData = this.parsePrice(priceText || "");

<<<<<<< HEAD
      // Extract brand - enhanced for MotoHeaven structure
      let brand = await this.safeExtractText(
        page,
        ".product-vendor, .brand, [data-vendor]"
      );

      // MotoHeaven-specific brand extraction from brand link (avoid navigation links)
      if (!brand || brand === "Unknown") {
        // Look for brand link in main content area, not navigation
        const brandElements = await page.$$('main a[href*="/collections/"]:not([href*="/clearance"]):not([href*="/sale"])');
        for (const brandLink of brandElements) {
          const brandText = await brandLink.textContent();
          const href = await brandLink.getAttribute('href');
          
          // Skip breadcrumbs, navigation elements
          const className = await brandLink.getAttribute('class') || '';
          
          // Filter out breadcrumbs, navigation buttons, and category links
          if (brandText && brandText.trim() && 
              !brandText.toLowerCase().includes('clearance') &&
              !brandText.toLowerCase().includes('sale') &&
              !brandText.toLowerCase().includes('motorcycle helmets') &&
              !brandText.toLowerCase().includes('next') &&
              !brandText.toLowerCase().includes('previous') &&
              !className.includes('breadcrumb') &&
              !className.includes('navigation') &&
              brandText.length > 1 && brandText.length < 20 &&
              href && href.match(/\/collections\/[a-z-]+$/)) { // Only direct brand collection URLs
            brand = brandText.replace(/\s+(Premium|Helmets?|Collection|Brand).*$/i, '').trim();
            break;
          }
        }
      }

      // Extract from product title if still not found
      if (!brand || brand === "Unknown") {
        const titleText = name.toLowerCase();
        const knownBrands = ['agv', 'shark', 'shoei', 'alpinestars', 'arai', 'bell', 'hjc', 'scorpion'];
        for (const knownBrand of knownBrands) {
          if (titleText.includes(knownBrand)) {
            brand = knownBrand.charAt(0).toUpperCase() + knownBrand.slice(1);
            break;
          }
        }
=======
      // Extract brand with comprehensive selectors and fallback logic
      let brand = await this.safeExtractText(
        page,
        [
          // Standard Shopify selectors
          ".product-vendor",
          ".brand",
          "[data-vendor]",
          // Site-specific selectors from configuration
          this.siteConfig.selectors.brand,
          // Additional common selectors
          ".product-brand",
          ".vendor",
          ".product-meta .brand",
          ".product-details .brand",
          "[data-product-vendor]",
          ".product-vendor-name",
        ].filter(Boolean).join(", ")
      );

      // If brand extraction failed, try to infer from product name
      if (!brand || brand === "Unknown") {
        brand = this.inferBrandFromName(name) || "Unknown";
>>>>>>> 09faeb04
      }

      brand = brand || "Unknown";

      // Extract SKU - enhanced for MotoHeaven structure
      let sku = await this.safeExtractText(
        page,
        ".sku, [data-sku], .product-sku"
      );
      
      // MotoHeaven-specific SKU extraction from text content
      if (!sku) {
        const bodyText = await page.textContent('body') || '';
        const skuMatch = bodyText.match(/SKU:\s*([^\s\n]+)/);
        if (skuMatch) {
          sku = skuMatch[1];
        }
      }

      // Extract category from breadcrumbs or URL
      const category = await this.extractCategory(page, url);

      // Extract images
      const images = await this.extractImages(page);

      // Extract description - enhanced for MotoHeaven structure  
      let description = await this.safeExtractText(
        page,
        ".product-description, .product-content, [data-product-description]"
      );
      
      // MotoHeaven-specific: try to get expanded description from collapsible sections
      if (!description) {
        // Look for expanded description sections (MotoHeaven uses collapsible descriptions)
        const expandedSections = await page.$$('[aria-expanded="true"] + div, [aria-expanded="true"] ~ div');
        for (const section of expandedSections) {
          const sectionText = await section.textContent();
          if (sectionText && sectionText.length > 100) {
            description = sectionText.trim();
            break;
          }
        }
      }
      
      // Fallback to any large text block that might be product description
      if (!description) {
        const textBlocks = await page.$$('p, div');
        for (const block of textBlocks) {
          const text = await block.textContent();
          if (text && text.length > 100 && text.toLowerCase().includes('helmet')) {
            description = text.trim();
            break;
          }
        }
      }

      // Extract variants
      const variants = await this.extractVariants(page);

      // Extract specifications
      const specifications = await this.extractSpecifications(page);

      // Extract availability
      const availability = await this.extractAvailability(page);

      // Generate product ID
      const productId = this.generateProductId(url, sku || undefined);

      const product: Product = {
        id: productId,
        name,
        brand,
        sku: sku || undefined,
        category,
        price: {
          regular: priceData.regular,
          sale: priceData.sale,
          currency: "AUD",
          discount_percentage: priceData.sale
            ? Math.round((1 - priceData.sale / priceData.regular) * 100)
            : undefined,
        },
        availability,
        variants: variants.length > 0 ? variants : undefined,
        images,
        description: {
          full: description || undefined,
          specifications:
            Object.keys(specifications).length > 0 ? specifications : undefined,
        },
        metadata: {
          scraped_at: new Date(),
          source_url: url,
          site: this.siteConfig.name,
          scrape_quality_score: this.calculateQualityScore(
            name,
            priceData.regular,
            images.length,
            description || undefined
          ),
        },
      };

      return product;
    } catch (error) {
      console.error(`Error extracting product from ${url}:`, error);
      return null;
    }
  }

  /**
   * Extract basic product summaries from collection pages
   */
  async extractProductSummary(
    context: ExtractionContext
  ): Promise<Partial<Product>[]> {
    const { page } = context;
    const products: Partial<Product>[] = [];

    try {
      const productElements = await page.$$(
        this.siteConfig.selectors.product_container
      );

      for (const element of productElements) {
        try {
          const name = await this.safeExtractText(
            page,
            this.siteConfig.selectors.product_name,
            element
          );
          const priceText = await this.safeExtractText(
            page,
            this.siteConfig.selectors.price,
            element
          );
          const brand = this.siteConfig.selectors.brand
            ? await this.safeExtractText(
                page,
                this.siteConfig.selectors.brand,
                element
              )
            : null;

          if (!name || !priceText) continue;

          const priceData = this.parsePrice(priceText);
          const imageUrl = await this.safeExtractAttribute(
            page,
            this.siteConfig.selectors.images,
            "src",
            element
          );

          const product: Partial<Product> = {
            name,
            brand: brand || undefined,
            price: {
              regular: priceData.regular,
              sale: priceData.sale,
              currency: "AUD",
              discount_percentage: priceData.sale
                ? Math.round((1 - priceData.sale / priceData.regular) * 100)
                : undefined,
            },
            images: imageUrl ? [this.normalizeUrl(imageUrl)] : [],
            availability: {
              in_stock: true, // Assume in stock on collection pages
              stock_status: "in_stock" as const,
            },
            metadata: {
              scraped_at: new Date(),
              source_url: context.url,
              site: this.siteConfig.name,
            },
          };

          products.push(product);
        } catch (error) {
          console.warn("Error extracting product summary:", error);
        }
      }
    } catch (error) {
      console.error("Error extracting product summaries:", error);
    }

    return products;
  }

  /**
   * Extract category from breadcrumbs or URL
   */
  private async extractCategory(page: Page, url: string): Promise<string> {
    // Try breadcrumbs first
    const breadcrumbText = await this.safeExtractText(
      page,
      ".breadcrumb, .breadcrumbs, [data-breadcrumb]"
    );
    if (breadcrumbText) {
      const breadcrumbs = breadcrumbText
        .split(/[>/]/)
        .map((s) => s.trim())
        .filter((s) => s);
      if (breadcrumbs.length > 1) {
        return breadcrumbs[breadcrumbs.length - 2]; // Second to last is usually the category
      }
    }

    // Extract from URL
    const urlParts = url.split("/");
    const collectionsIndex = urlParts.indexOf("collections");
    if (collectionsIndex >= 0 && collectionsIndex < urlParts.length - 1) {
      return urlParts[collectionsIndex + 1].replace(/-/g, " ");
    }

    return "Unknown";
  }

  /**
   * Extract product images - enhanced for MotoHeaven structure
   */
  private async extractImages(page: Page): Promise<string[]> {
    const imageSelectors = [
      ".product-images img",
      ".product-gallery img", 
      ".product-media img",
      "[data-product-image]",
      // MotoHeaven-specific selectors
      'img[alt*="AGV"]',
      'img[alt*="Shark"]', 
      'img[alt*="Shoei"]',
      'img[alt*="Alpinestars"]',
      'img[src*="agv"]',
      'img[src*="helmet"]',
      // Generic product image selectors
      ".product-form img",
      ".product-single img"
    ];

    const allImages: string[] = [];

    for (const selector of imageSelectors) {
      const images = await this.safeExtractAttributes(page, selector, "src");
      allImages.push(...images);
    }

    // Filter out small icons, logos, and non-product images
    const productImages = allImages.filter(imgSrc => {
      const url = imgSrc.toLowerCase();
      return (
        !url.includes('logo') &&
        !url.includes('icon') &&
        !url.includes('payment') &&
        !url.includes('social') &&
        !url.includes('trustpilot') &&
        (url.includes('agv') || url.includes('helmet') || url.includes('motorcycle') || 
         url.includes('product') || url.includes('cdn.shop'))
      );
    });

    // Normalize and deduplicate
    return Array.from(new Set(productImages.map((img) => this.normalizeUrl(img))));
  }

  /**
   * Extract product variants
   */
  private async extractVariants(page: Page): Promise<ProductVariant[]> {
    const variants: ProductVariant[] = [];

    try {
      // Strategy 1: Look for Shopify variant selectors (dropdowns)
      const variantSelectors = await page.$$(
        ".product-form__input select, .variant-input select"
      );

      for (const select of variantSelectors) {
        const variantType = await this.determineVariantType(page, select);
        const options = await select.$$("option");

        for (const option of options) {
          const value = await option.getAttribute("value");
          const text = await option.textContent();

          if (
            value &&
            text &&
            value !== "" &&
            !text.toLowerCase().includes("select")
          ) {
            const variant = await this.createVariantFromOption(
              page,
              variantType,
              value,
              text
            );
            if (variant) variants.push(variant);
          }
        }
      }

      // Strategy 2: Look for variant buttons/swatches
      const variantButtons = await page.$$(
        ".variant-input input[type='radio'], .product-form__input input[type='radio']"
      );

      for (const button of variantButtons) {
        const variantType = await this.determineVariantTypeFromButton(
          page,
          button
        );
        const value = await button.getAttribute("value");
        const label = await this.getButtonLabel(page, button);

        if (value && label) {
          const variant = await this.createVariantFromOption(
            page,
            variantType,
            value,
            label
          );
          if (variant) variants.push(variant);
        }
      }

      // Strategy 3: Look for size charts or variant lists
      const sizeElements = await page.$$(
        ".size-chart li, .product-sizes .size-option"
      );

      for (const element of sizeElements) {
        const sizeText = await element.textContent();
        if (sizeText && sizeText.trim()) {
          const variant = await this.createVariantFromSize(
            page,
            sizeText.trim()
          );
          if (variant) variants.push(variant);
        }
      }

      // Strategy 4: MotoHeaven-specific size buttons
      const sizeButtons = await page.$$('button');
      for (const button of sizeButtons) {
        const buttonText = await button.textContent();
        const cleanText = buttonText?.trim();
        
        // Check if it's a size button
        if (cleanText && ['XS', 'S', 'M', 'L', 'XL', 'XXL'].includes(cleanText)) {
          const variant: ProductVariant = {
            id: `size-${cleanText.toLowerCase()}-${Date.now()}`,
            name: `Size ${cleanText}`,
            type: "size",
            value: cleanText,
            price: {
              regular: 0, // No price adjustment for size variants typically
              currency: "AUD",
            },
            availability: {
              in_stock: true, // Assume available if button exists
              stock_status: "in_stock",
            },
          };
          variants.push(variant);
        }
      }
    } catch {
      // Silently handle errors in variant extraction
    }

    // Remove duplicates based on type and value
    const uniqueVariants = variants.filter((variant, index, array) => 
      array.findIndex(v => v.type === variant.type && v.value === variant.value) === index
    );

    return uniqueVariants;
  }

  /**
   * Determine variant type from select element
   */
  private async determineVariantType(
    page: Page,
    select: any
  ): Promise<ProductVariant["type"]> {
    try {
      const label = await page.evaluate((el) => {
        const label =
          el.closest(".product-form__input")?.querySelector("label")
            ?.textContent ||
          el.previousElementSibling?.textContent ||
          el.getAttribute("name") ||
          "";
        return label.toLowerCase();
      }, select);

      if (label.includes("size")) return "size";
      if (label.includes("color") || label.includes("colour")) return "color";
      if (label.includes("style")) return "style";
      if (label.includes("material")) return "material";
    } catch (error) {
      console.warn("Error determining variant type:", error);
    }

    return "style"; // Default fallback
  }

  /**
   * Determine variant type from radio button
   */
  private async determineVariantTypeFromButton(
    page: Page,
    button: any
  ): Promise<ProductVariant["type"]> {
    try {
      const name = (await button.getAttribute("name")) || "";
      const labelText = await this.getButtonLabel(page, button);

      const combined = (name + " " + labelText).toLowerCase();

      if (combined.includes("size")) return "size";
      if (combined.includes("color") || combined.includes("colour"))
        return "color";
      if (combined.includes("style")) return "style";
      if (combined.includes("material")) return "material";
    } catch (error) {
      console.warn("Error determining variant type from button:", error);
    }

    return "style";
  }

  /**
   * Get label text for radio button
   */
  private async getButtonLabel(page: Page, button: any): Promise<string> {
    try {
      return await page.evaluate((el) => {
        const label =
          document.querySelector(`label[for="${el.id}"]`)?.textContent ||
          el.nextElementSibling?.textContent ||
          el.closest("label")?.textContent ||
          el.getAttribute("data-value") ||
          "";
        return label.trim();
      }, button);
    } catch {
      return "";
    }
  }

  /**
   * Create variant from select option
   */
  private async createVariantFromOption(
    page: Page,
    type: ProductVariant["type"],
    value: string,
    displayText: string
  ): Promise<ProductVariant | null> {
    try {
      // Extract price if available in the option text
      const priceMatch = displayText.match(/\$?(\d+(?:\.\d{2})?)/);
      const basePrice = priceMatch ? parseFloat(priceMatch[1]) : 0;

      // Generate unique ID for variant
      const variantId = `${type}-${value}-${Date.now()}`;

      const variant: ProductVariant = {
        id: variantId,
        name: displayText.replace(/\s*\$[\d.]+\s*/, "").trim(), // Remove price from name
        type,
        value: displayText.trim(),
        price: {
          regular: basePrice || 0,
          currency: "AUD",
        },
        availability: {
          in_stock: true, // Default assumption
          stock_status: "in_stock",
        },
      };

      return variant;
    } catch (error) {
      console.warn("Error creating variant from option:", error);
      return null;
    }
  }

  /**
   * Create variant from size text
   */
  private async createVariantFromSize(
    page: Page,
    sizeText: string
  ): Promise<ProductVariant | null> {
    try {
      const variantId = `size-${sizeText.replace(/\s+/g, "-").toLowerCase()}-${Date.now()}`;

      const variant: ProductVariant = {
        id: variantId,
        name: sizeText,
        type: "size" as const,
        value: sizeText,
        price: {
          regular: 0, // Size variants typically don't change price
          currency: "AUD",
        },
        availability: {
          in_stock: true,
          stock_status: "in_stock",
        },
      };

      return variant;
    } catch (error) {
      console.warn("Error creating size variant:", error);
      return null;
    }
  }

  /**
   * Extract product specifications
   */
  private async extractSpecifications(
    page: Page
  ): Promise<Record<string, string>> {
    const specs: Record<string, string> = {};

    try {
      // Strategy 1: Look for specification tables or lists
      const specSelectors = [
        ".product-specs tr",
        ".specifications li",
        ".product-details tr",
        "[data-product-specs] tr",
        ".spec-table tr",
        ".product-features li",
      ];

      for (const selector of specSelectors) {
        const elements = await page.$$(selector);
        for (const element of elements) {
          const text = await element.textContent();
          if (text && text.includes(":")) {
            const [key, ...valueParts] = text.split(":");
            const value = valueParts.join(":").trim();
            if (key && value) {
              specs[key.trim()] = value;
            }
          }
        }
      }

      // Strategy 2: Look for structured specification sections
      const specSections = await page.$$(
        ".product-specs dl, .specifications dl"
      );
      for (const section of specSections) {
        const terms = await section.$$("dt");
        const definitions = await section.$$("dd");

        for (let i = 0; i < Math.min(terms.length, definitions.length); i++) {
          const key = await terms[i].textContent();
          const value = await definitions[i].textContent();

          if (key && value) {
            specs[key.trim()] = value.trim();
          }
        }
      }

      // Strategy 3: Look for attribute lists with specific patterns
      const attrElements = await page.$$(
        ".product-attributes .attribute, .product-info .info-item"
      );
      for (const element of attrElements) {
        const labelEl = await element.$(".label, .attribute-label, strong");
        const valueEl = await element.$(
          ".value, .attribute-value, span:not(.label)"
        );

        if (labelEl && valueEl) {
          const key = await labelEl.textContent();
          const value = await valueEl.textContent();

          if (key && value) {
            specs[key.trim().replace(":", "")] = value.trim();
          }
        }
      }

      // Strategy 4: Extract from meta tags for structured data
      const metaSpecs = await page.$$eval(
        'script[type="application/ld+json"]',
        (scripts) => {
          const specs: Record<string, string> = {};

          for (const script of scripts) {
            try {
              const data = JSON.parse(script.textContent || "");
              if (data.additionalProperty) {
                data.additionalProperty.forEach((prop: any) => {
                  if (prop.name && prop.value) {
                    specs[prop.name] = prop.value;
                  }
                });
              }
            } catch {
              // Ignore invalid JSON
            }
          }

          return specs;
        }
      );

      Object.assign(specs, metaSpecs);
    } catch (error) {
      console.warn("Error extracting specifications:", error);
    }

    return specs;
  }

  /**
   * Extract availability information
   */
  private async extractAvailability(page: Page): Promise<{
    in_stock: boolean;
    stock_status: "in_stock" | "out_of_stock" | "backorder" | "preorder";
  }> {
    try {
      const stockText = await this.safeExtractText(
        page,
        ".stock-status, .inventory-status, [data-stock]"
      );

      if (stockText) {
        const lowerText = stockText.toLowerCase();
        if (
          lowerText.includes("out of stock") ||
          lowerText.includes("sold out")
        ) {
          return { in_stock: false, stock_status: "out_of_stock" };
        }
        if (lowerText.includes("backorder")) {
          return { in_stock: false, stock_status: "backorder" };
        }
        if (lowerText.includes("preorder")) {
          return { in_stock: false, stock_status: "preorder" };
        }
      }

      // Check if add to cart button is disabled
      const addToCartDisabled =
        (await page.$(
          ".btn-product-form[disabled], .product-form__cart[disabled]"
        )) !== null;
      if (addToCartDisabled) {
        return { in_stock: false, stock_status: "out_of_stock" };
      }
    } catch (error) {
      console.warn("Error extracting availability:", error);
    }

    // Default to in stock
    return { in_stock: true, stock_status: "in_stock" };
  }

  /**
   * Calculate a quality score for the extracted data
   */
  /**
   * Infer brand from product name using common motorcycle gear brands
   */
  private inferBrandFromName(productName: string): string | null {
    if (!productName) return null;

    // Common motorcycle gear brands (Australian market focused)
    const brands = [
      "Dainese", "Alpinestars", "AGV", "Shoei", "Arai", "Bell", "Shark",
      "HJC", "Scorpion", "TCX", "Sidi", "Forma", "Gaerne", "Rev'it",
      "Revit", "Oxford", "Rukka", "Klim", "RST", "Held", "Spidi",
      "Five", "Knox", "Richa", "Bull-it", "Bullitt", "Icon", "Joe Rocket",
      "Alpinestars", "Thor", "Fox", "Oneal", "O'Neal", "Leatt", "Troy Lee",
      "Acerbis", "UFO", "Polisport", "Racetech", "Race Tech", "Pro Grip",
      "ProGrip", "Michelin", "Pirelli", "Bridgestone", "Dunlop", "Continental",
      "Metzeler", "Avon", "Shinko", "Kenda", "Maxxis", "IRC", "Heidenau"
    ];

    const nameUpper = productName.toUpperCase();
    
    for (const brand of brands) {
      const brandUpper = brand.toUpperCase();
      
      // Check if brand appears at the start of the product name
      if (nameUpper.startsWith(brandUpper + " ") || 
          nameUpper.startsWith(brandUpper + "-") ||
          nameUpper === brandUpper) {
        return brand;
      }
      
      // Check if brand appears as a whole word in the product name
      const regex = new RegExp(`\\b${brandUpper}\\b`, 'i');
      if (regex.test(nameUpper)) {
        return brand;
      }
    }

    return null;
  }

  private calculateQualityScore(
    name: string,
    price: number,
    imageCount: number,
    description?: string
  ): number {
    let score = 0;

    if (name && name.length > 5) score += 0.3;
    if (price > 0) score += 0.3;
    if (imageCount > 0) score += 0.2;
    if (description && description.length > 20) score += 0.2;

    return Math.min(1, score);
  }
}<|MERGE_RESOLUTION|>--- conflicted
+++ resolved
@@ -266,7 +266,6 @@
       );
       const priceData = this.parsePrice(priceText || "");
 
-<<<<<<< HEAD
       // Extract brand - enhanced for MotoHeaven structure
       let brand = await this.safeExtractText(
         page,
@@ -276,26 +275,36 @@
       // MotoHeaven-specific brand extraction from brand link (avoid navigation links)
       if (!brand || brand === "Unknown") {
         // Look for brand link in main content area, not navigation
-        const brandElements = await page.$$('main a[href*="/collections/"]:not([href*="/clearance"]):not([href*="/sale"])');
+        const brandElements = await page.$$(
+          'main a[href*="/collections/"]:not([href*="/clearance"]):not([href*="/sale"])'
+        );
         for (const brandLink of brandElements) {
           const brandText = await brandLink.textContent();
-          const href = await brandLink.getAttribute('href');
-          
+          const href = await brandLink.getAttribute("href");
+
           // Skip breadcrumbs, navigation elements
-          const className = await brandLink.getAttribute('class') || '';
-          
+          const className = (await brandLink.getAttribute("class")) || "";
+
           // Filter out breadcrumbs, navigation buttons, and category links
-          if (brandText && brandText.trim() && 
-              !brandText.toLowerCase().includes('clearance') &&
-              !brandText.toLowerCase().includes('sale') &&
-              !brandText.toLowerCase().includes('motorcycle helmets') &&
-              !brandText.toLowerCase().includes('next') &&
-              !brandText.toLowerCase().includes('previous') &&
-              !className.includes('breadcrumb') &&
-              !className.includes('navigation') &&
-              brandText.length > 1 && brandText.length < 20 &&
-              href && href.match(/\/collections\/[a-z-]+$/)) { // Only direct brand collection URLs
-            brand = brandText.replace(/\s+(Premium|Helmets?|Collection|Brand).*$/i, '').trim();
+          if (
+            brandText &&
+            brandText.trim() &&
+            !brandText.toLowerCase().includes("clearance") &&
+            !brandText.toLowerCase().includes("sale") &&
+            !brandText.toLowerCase().includes("motorcycle helmets") &&
+            !brandText.toLowerCase().includes("next") &&
+            !brandText.toLowerCase().includes("previous") &&
+            !className.includes("breadcrumb") &&
+            !className.includes("navigation") &&
+            brandText.length > 1 &&
+            brandText.length < 20 &&
+            href &&
+            href.match(/\/collections\/[a-z-]+$/)
+          ) {
+            // Only direct brand collection URLs
+            brand = brandText
+              .replace(/\s+(Premium|Helmets?|Collection|Brand).*$/i, "")
+              .trim();
             break;
           }
         }
@@ -304,38 +313,22 @@
       // Extract from product title if still not found
       if (!brand || brand === "Unknown") {
         const titleText = name.toLowerCase();
-        const knownBrands = ['agv', 'shark', 'shoei', 'alpinestars', 'arai', 'bell', 'hjc', 'scorpion'];
+        const knownBrands = [
+          "agv",
+          "shark",
+          "shoei",
+          "alpinestars",
+          "arai",
+          "bell",
+          "hjc",
+          "scorpion",
+        ];
         for (const knownBrand of knownBrands) {
           if (titleText.includes(knownBrand)) {
             brand = knownBrand.charAt(0).toUpperCase() + knownBrand.slice(1);
             break;
           }
         }
-=======
-      // Extract brand with comprehensive selectors and fallback logic
-      let brand = await this.safeExtractText(
-        page,
-        [
-          // Standard Shopify selectors
-          ".product-vendor",
-          ".brand",
-          "[data-vendor]",
-          // Site-specific selectors from configuration
-          this.siteConfig.selectors.brand,
-          // Additional common selectors
-          ".product-brand",
-          ".vendor",
-          ".product-meta .brand",
-          ".product-details .brand",
-          "[data-product-vendor]",
-          ".product-vendor-name",
-        ].filter(Boolean).join(", ")
-      );
-
-      // If brand extraction failed, try to infer from product name
-      if (!brand || brand === "Unknown") {
-        brand = this.inferBrandFromName(name) || "Unknown";
->>>>>>> 09faeb04
       }
 
       brand = brand || "Unknown";
@@ -345,10 +338,10 @@
         page,
         ".sku, [data-sku], .product-sku"
       );
-      
+
       // MotoHeaven-specific SKU extraction from text content
       if (!sku) {
-        const bodyText = await page.textContent('body') || '';
+        const bodyText = (await page.textContent("body")) || "";
         const skuMatch = bodyText.match(/SKU:\s*([^\s\n]+)/);
         if (skuMatch) {
           sku = skuMatch[1];
@@ -361,16 +354,18 @@
       // Extract images
       const images = await this.extractImages(page);
 
-      // Extract description - enhanced for MotoHeaven structure  
+      // Extract description - enhanced for MotoHeaven structure
       let description = await this.safeExtractText(
         page,
         ".product-description, .product-content, [data-product-description]"
       );
-      
+
       // MotoHeaven-specific: try to get expanded description from collapsible sections
       if (!description) {
         // Look for expanded description sections (MotoHeaven uses collapsible descriptions)
-        const expandedSections = await page.$$('[aria-expanded="true"] + div, [aria-expanded="true"] ~ div');
+        const expandedSections = await page.$$(
+          '[aria-expanded="true"] + div, [aria-expanded="true"] ~ div'
+        );
         for (const section of expandedSections) {
           const sectionText = await section.textContent();
           if (sectionText && sectionText.length > 100) {
@@ -379,13 +374,17 @@
           }
         }
       }
-      
+
       // Fallback to any large text block that might be product description
       if (!description) {
-        const textBlocks = await page.$$('p, div');
+        const textBlocks = await page.$$("p, div");
         for (const block of textBlocks) {
           const text = await block.textContent();
-          if (text && text.length > 100 && text.toLowerCase().includes('helmet')) {
+          if (
+            text &&
+            text.length > 100 &&
+            text.toLowerCase().includes("helmet")
+          ) {
             description = text.trim();
             break;
           }
@@ -560,19 +559,19 @@
   private async extractImages(page: Page): Promise<string[]> {
     const imageSelectors = [
       ".product-images img",
-      ".product-gallery img", 
+      ".product-gallery img",
       ".product-media img",
       "[data-product-image]",
       // MotoHeaven-specific selectors
       'img[alt*="AGV"]',
-      'img[alt*="Shark"]', 
+      'img[alt*="Shark"]',
       'img[alt*="Shoei"]',
       'img[alt*="Alpinestars"]',
       'img[src*="agv"]',
       'img[src*="helmet"]',
       // Generic product image selectors
       ".product-form img",
-      ".product-single img"
+      ".product-single img",
     ];
 
     const allImages: string[] = [];
@@ -583,21 +582,26 @@
     }
 
     // Filter out small icons, logos, and non-product images
-    const productImages = allImages.filter(imgSrc => {
+    const productImages = allImages.filter((imgSrc) => {
       const url = imgSrc.toLowerCase();
       return (
-        !url.includes('logo') &&
-        !url.includes('icon') &&
-        !url.includes('payment') &&
-        !url.includes('social') &&
-        !url.includes('trustpilot') &&
-        (url.includes('agv') || url.includes('helmet') || url.includes('motorcycle') || 
-         url.includes('product') || url.includes('cdn.shop'))
+        !url.includes("logo") &&
+        !url.includes("icon") &&
+        !url.includes("payment") &&
+        !url.includes("social") &&
+        !url.includes("trustpilot") &&
+        (url.includes("agv") ||
+          url.includes("helmet") ||
+          url.includes("motorcycle") ||
+          url.includes("product") ||
+          url.includes("cdn.shop"))
       );
     });
 
     // Normalize and deduplicate
-    return Array.from(new Set(productImages.map((img) => this.normalizeUrl(img))));
+    return Array.from(
+      new Set(productImages.map((img) => this.normalizeUrl(img)))
+    );
   }
 
   /**
@@ -678,13 +682,16 @@
       }
 
       // Strategy 4: MotoHeaven-specific size buttons
-      const sizeButtons = await page.$$('button');
+      const sizeButtons = await page.$$("button");
       for (const button of sizeButtons) {
         const buttonText = await button.textContent();
         const cleanText = buttonText?.trim();
-        
+
         // Check if it's a size button
-        if (cleanText && ['XS', 'S', 'M', 'L', 'XL', 'XXL'].includes(cleanText)) {
+        if (
+          cleanText &&
+          ["XS", "S", "M", "L", "XL", "XXL"].includes(cleanText)
+        ) {
           const variant: ProductVariant = {
             id: `size-${cleanText.toLowerCase()}-${Date.now()}`,
             name: `Size ${cleanText}`,
@@ -707,8 +714,11 @@
     }
 
     // Remove duplicates based on type and value
-    const uniqueVariants = variants.filter((variant, index, array) => 
-      array.findIndex(v => v.type === variant.type && v.value === variant.value) === index
+    const uniqueVariants = variants.filter(
+      (variant, index, array) =>
+        array.findIndex(
+          (v) => v.type === variant.type && v.value === variant.value
+        ) === index
     );
 
     return uniqueVariants;
@@ -1018,30 +1028,78 @@
 
     // Common motorcycle gear brands (Australian market focused)
     const brands = [
-      "Dainese", "Alpinestars", "AGV", "Shoei", "Arai", "Bell", "Shark",
-      "HJC", "Scorpion", "TCX", "Sidi", "Forma", "Gaerne", "Rev'it",
-      "Revit", "Oxford", "Rukka", "Klim", "RST", "Held", "Spidi",
-      "Five", "Knox", "Richa", "Bull-it", "Bullitt", "Icon", "Joe Rocket",
-      "Alpinestars", "Thor", "Fox", "Oneal", "O'Neal", "Leatt", "Troy Lee",
-      "Acerbis", "UFO", "Polisport", "Racetech", "Race Tech", "Pro Grip",
-      "ProGrip", "Michelin", "Pirelli", "Bridgestone", "Dunlop", "Continental",
-      "Metzeler", "Avon", "Shinko", "Kenda", "Maxxis", "IRC", "Heidenau"
+      "Dainese",
+      "Alpinestars",
+      "AGV",
+      "Shoei",
+      "Arai",
+      "Bell",
+      "Shark",
+      "HJC",
+      "Scorpion",
+      "TCX",
+      "Sidi",
+      "Forma",
+      "Gaerne",
+      "Rev'it",
+      "Revit",
+      "Oxford",
+      "Rukka",
+      "Klim",
+      "RST",
+      "Held",
+      "Spidi",
+      "Five",
+      "Knox",
+      "Richa",
+      "Bull-it",
+      "Bullitt",
+      "Icon",
+      "Joe Rocket",
+      "Alpinestars",
+      "Thor",
+      "Fox",
+      "Oneal",
+      "O'Neal",
+      "Leatt",
+      "Troy Lee",
+      "Acerbis",
+      "UFO",
+      "Polisport",
+      "Racetech",
+      "Race Tech",
+      "Pro Grip",
+      "ProGrip",
+      "Michelin",
+      "Pirelli",
+      "Bridgestone",
+      "Dunlop",
+      "Continental",
+      "Metzeler",
+      "Avon",
+      "Shinko",
+      "Kenda",
+      "Maxxis",
+      "IRC",
+      "Heidenau",
     ];
 
     const nameUpper = productName.toUpperCase();
-    
+
     for (const brand of brands) {
       const brandUpper = brand.toUpperCase();
-      
+
       // Check if brand appears at the start of the product name
-      if (nameUpper.startsWith(brandUpper + " ") || 
-          nameUpper.startsWith(brandUpper + "-") ||
-          nameUpper === brandUpper) {
+      if (
+        nameUpper.startsWith(brandUpper + " ") ||
+        nameUpper.startsWith(brandUpper + "-") ||
+        nameUpper === brandUpper
+      ) {
         return brand;
       }
-      
+
       // Check if brand appears as a whole word in the product name
-      const regex = new RegExp(`\\b${brandUpper}\\b`, 'i');
+      const regex = new RegExp(`\\b${brandUpper}\\b`, "i");
       if (regex.test(nameUpper)) {
         return brand;
       }
